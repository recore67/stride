// Copyright (c) Stride contributors (https://stride3d.net) and Silicon Studio Corp. (https://www.siliconstudio.co.jp)
// Distributed under the MIT license. See the LICENSE.md file in the project root for more information.
using System;
using System.ComponentModel;
using Stride.Core;
using Stride.Core.Annotations;
using Stride.Core.Mathematics;
using Stride.Graphics;
using Stride.Rendering.Compositing;
using Stride.Rendering.Materials;

namespace Stride.Rendering.Images
{
    /// <summary>
    /// A default bundle of <see cref="ImageEffect"/>.
    /// </summary>
    [DataContract("PostProcessingEffects")]
    [Display("Post-processing effects")]
    public sealed class PostProcessingEffects : ImageEffect, IImageEffectRenderer, IPostProcessingEffects
    {
        private LuminanceEffect luminanceEffect;
        private ColorTransformGroup colorTransformsGroup;

        private ImageEffectShader rangeCompress;
        private ImageEffectShader rangeDecompress;

        /// <summary>
        /// Initializes a new instance of the <see cref="PostProcessingEffects" /> class.
        /// </summary>
        /// <param name="services">The services.</param>
        public PostProcessingEffects(IServiceRegistry services)
            : this(RenderContext.GetShared(services))
        {
        }

        /// <summary>
        /// Initializes a new instance of the <see cref="PostProcessingEffects"/> class.
        /// </summary>
        public PostProcessingEffects()
        {
<<<<<<< HEAD
            Outline = new Outline
=======
            Fog = new Fog
>>>>>>> f06c63c8
            {
                Enabled = false
            };

            AmbientOcclusion = new AmbientOcclusion();
            LocalReflections = new LocalReflections();
            DepthOfField = new DepthOfField();
            luminanceEffect = new LuminanceEffect();
            BrightFilter = new BrightFilter();
            Bloom = new Bloom();
            LightStreak = new LightStreak();
            LensFlare = new LensFlare();
            Antialiasing = new FXAAEffect();
            rangeCompress = new ImageEffectShader("RangeCompressorShader");
            rangeDecompress = new ImageEffectShader("RangeDecompressorShader");
            colorTransformsGroup = new ColorTransformGroup();
        }

        /// <summary>
        /// Initializes a new instance of the <see cref="PostProcessingEffects"/> class.
        /// </summary>
        /// <param name="context">The context.</param>
        public PostProcessingEffects(RenderContext context)
            : this()
        {
            Initialize(context);
        }

        /// <inheritdoc/>
        [DataMember(-100), Display(Browsable = false)]
        [NonOverridable]
        public Guid Id { get; set; } = Guid.NewGuid();

        /// <summary>
<<<<<<< HEAD
        /// Gets the outline effect.
        /// </summary>
        [DataMember(6)]
        [Category]
        public Outline Outline { get; private set; }
=======
        /// Gets the fog effect.
        /// </summary>
        [DataMember(7)]
        [Category]
        public Fog Fog { get; private set; }

>>>>>>> f06c63c8
        /// <summary>
        /// Gets the ambient occlusion effect.
        /// </summary>
        /// <userdoc>
        /// Darkens areas where light is occluded by opaque objects, such as corners and crevices
        /// </userdoc>
        [DataMember(8)]
        [Category]
        public AmbientOcclusion AmbientOcclusion { get; private set; }

        /// <summary>
        /// Gets the local reflections effect.
        /// </summary>
        /// <value>The local reflection technique.</value>
        /// <userdoc>Reflect the scene in glossy materials</userdoc>
        [DataMember(9)]
        [Category]
        public LocalReflections LocalReflections { get; private set; }

        /// <summary>
        /// Gets the depth of field effect.
        /// </summary>
        /// <value>The depth of field.</value>
        /// <userdoc>Accentuate regions of the image by blurring objects in the foreground or background</userdoc>
        [DataMember(10)]
        [Category]
        public DepthOfField DepthOfField { get; private set; }

        /// <summary>
        /// Gets the bright pass-filter.
        /// </summary>
        /// <value>The bright filter.</value>
        /// <userdoc>The bright filter isn't an effect by itself; 
        /// it extracts the brightest areas of the image and gives it to effects that use it (eg bloom, light streaks, lens flares).</userdoc>
        [DataMember(20)]
        [Category]
        public BrightFilter BrightFilter { get; private set; }

        /// <summary>
        /// Gets the bloom effect.
        /// </summary>
        /// <value>The bloom.</value>
        /// <userdoc>Bleed bright areas into surrounding areas</userdoc>
        [DataMember(30)]
        [Category]
        public Bloom Bloom { get; private set; }

        /// <summary>
        /// Gets the light streak effect.
        /// </summary>
        /// <value>The light streak.</value>
        /// <userdoc>Bleed bright points along streaks</userdoc>
        [DataMember(40)]
        [Category]
        public LightStreak LightStreak { get; private set; }

        /// <summary>
        /// Gets the lens flare effect.
        /// </summary>
        /// <value>The lens flare.</value>
        /// <userdoc>Simulate artifacts produced by the internal reflection or scattering of light within camera lenses</userdoc>
        [DataMember(50)]
        [Category]
        public LensFlare LensFlare { get; private set; }

        /// <summary>
        /// Gets the final color transforms.
        /// </summary>
        /// <value>The color transforms.</value>
        /// <userdoc>Perform a transformation onto the image colors</userdoc>
        [DataMember(70)]
        [Category]
        public ColorTransformGroup ColorTransforms => colorTransformsGroup;

        /// <summary>
        /// Gets the antialiasing effect.
        /// </summary>
        /// <value>The antialiasing.</value>
        /// <userdoc>Perform anti-aliasing filtering, smoothing the jagged edges of models</userdoc>
        [DataMember(80)]
        [Display("Type", "Antialiasing")]
        public IScreenSpaceAntiAliasingEffect Antialiasing { get; set; } // TODO: Unload previous anti aliasing

        /// <summary>
        /// Disables all post processing effects.
        /// </summary>
        public void DisableAll()
        {
<<<<<<< HEAD
            Outline.Enabled = false;
=======
            Fog.Enabled = false;
>>>>>>> f06c63c8
            AmbientOcclusion.Enabled = false;
            LocalReflections.Enabled = false;
            DepthOfField.Enabled = false;
            Bloom.Enabled = false;
            LightStreak.Enabled = false;
            LensFlare.Enabled = false;
            Antialiasing.Enabled = false;
            rangeCompress.Enabled = false;
            rangeDecompress.Enabled = false;
            colorTransformsGroup.Enabled = false;
        }

        public override void Reset()
        {
            // TODO: Check how to reset other effects too
            // Reset the luminance effect
            luminanceEffect.Reset();

            base.Reset();
        }

        protected override void InitializeCore()
        {
            base.InitializeCore();

<<<<<<< HEAD
            Outline = ToLoadAndUnload(Outline);
=======
            Fog = ToLoadAndUnload(Fog);
>>>>>>> f06c63c8
            AmbientOcclusion = ToLoadAndUnload(AmbientOcclusion);
            LocalReflections = ToLoadAndUnload(LocalReflections);
            DepthOfField = ToLoadAndUnload(DepthOfField);
            luminanceEffect = ToLoadAndUnload(luminanceEffect);
            BrightFilter = ToLoadAndUnload(BrightFilter);
            Bloom = ToLoadAndUnload(Bloom);
            LightStreak = ToLoadAndUnload(LightStreak);
            LensFlare = ToLoadAndUnload(LensFlare);
            //this can be null if no SSAA is selected in the editor
            if (Antialiasing != null) Antialiasing = ToLoadAndUnload(Antialiasing);

            rangeCompress = ToLoadAndUnload(rangeCompress);
            rangeDecompress = ToLoadAndUnload(rangeDecompress);

            colorTransformsGroup = ToLoadAndUnload(colorTransformsGroup);
        }

        public void Collect(RenderContext context)
        {
        }

        public void Draw(RenderDrawContext drawContext, RenderOutputValidator outputValidator, Texture[] inputs, Texture inputDepthStencil, Texture outputTarget)
        {
            var colorIndex = outputValidator.Find<ColorTargetSemantic>();
            if (colorIndex < 0)
                return;
            
            SetInput(0, inputs[colorIndex]);
            SetInput(1, inputDepthStencil);

            var normalsIndex = outputValidator.Find<NormalTargetSemantic>();
            if (normalsIndex >= 0)
            {
                SetInput(2, inputs[normalsIndex]);
            }

            var specularRoughnessIndex = outputValidator.Find<SpecularColorRoughnessTargetSemantic>();
            if (specularRoughnessIndex >= 0)
            {
                SetInput(3, inputs[specularRoughnessIndex]);
            }

            var reflectionIndex0 = outputValidator.Find<OctahedronNormalSpecularColorTargetSemantic>();
            var reflectionIndex1 = outputValidator.Find<EnvironmentLightRoughnessTargetSemantic>();
            if (reflectionIndex0 >= 0 && reflectionIndex1 >= 0)
            {
                SetInput(4, inputs[reflectionIndex0]);
                SetInput(5, inputs[reflectionIndex1]);
            }

            var velocityIndex = outputValidator.Find<VelocityTargetSemantic>();
            if (velocityIndex != -1)
            {
                SetInput(6, inputs[velocityIndex]);
            }

            SetOutput(outputTarget);
            Draw(drawContext);
        }

        public bool RequiresVelocityBuffer => Antialiasing?.RequiresVelocityBuffer ?? false;

        public bool RequiresNormalBuffer => LocalReflections.Enabled;

        public bool RequiresSpecularRoughnessBuffer => LocalReflections.Enabled;

        protected override void DrawCore(RenderDrawContext context)
        {
            var input = GetInput(0);
            var output = GetOutput(0);
            if (input == null || output == null)
            {
                return;
            }

            var inputDepthTexture = GetInput(1); // Depth

            // Update the parameters for this post effect
            if (!Enabled)
            {
                if (input != output)
                {
                    Scaler.SetInput(input);
                    Scaler.SetOutput(output);
                    Scaler.Draw(context);
                }
                return;
            }

            // If input == output, than copy the input to a temporary texture
            if (input == output)
            {
                var newInput = NewScopedRenderTarget2D(input.Width, input.Height, input.Format);
                context.CommandList.Copy(input, newInput);
                input = newInput;
            }
            
            var currentInput = input;

            // Draw outline before AA
            if (Outline.Enabled && inputDepthTexture != null)
            {
                // Outline
                var outlineOutput = NewScopedRenderTarget2D(input.Width, input.Height, input.Format);
                Outline.SetColorDepthInput(currentInput, inputDepthTexture, context.RenderContext.RenderView.NearClipPlane, context.RenderContext.RenderView.FarClipPlane);
                Outline.SetOutput(outlineOutput);
                Outline.Draw(context);
                currentInput = outlineOutput;
            }

            var fxaa = Antialiasing as FXAAEffect;
            bool aaFirst = Bloom != null && Bloom.StableConvolution;
            bool needAA = Antialiasing != null && Antialiasing.Enabled;

            // do AA here, first. (hybrid method from Karis2013)
            if (aaFirst && needAA)
            {
                // do AA:
                if (fxaa != null)
                    fxaa.InputLuminanceInAlpha = true;

                var bufferIndex = 1;
                if (Antialiasing.RequiresDepthBuffer)
                    Antialiasing.SetInput(bufferIndex++, inputDepthTexture);

                bool requiresVelocityBuffer = Antialiasing.RequiresVelocityBuffer;
                if (requiresVelocityBuffer)
                {
                    Antialiasing.SetInput(bufferIndex++, GetInput(6));
                }

                var aaSurface = NewScopedRenderTarget2D(input.Width, input.Height, input.Format);
                if (Antialiasing.NeedRangeDecompress)
                {
                    // explanation:
                    // The Karis method (Unreal Engine 4.1x), uses a hybrid pipeline to execute AA.
                    // The AA is usually done at the end of the pipeline, but we don't benefit from
                    // AA for the posteffects, which is a shame.
                    // The Karis method, executes AA at the beginning, but for AA to be correct, it must work post tonemapping,
                    // and even more in fact, in gamma space too. Plus, it waits for the alpha=luma to be a "perceptive luma" so also gamma space.
                    // in our case, working in gamma space created monstruous outlining artefacts around eggageratedely strong constrasted objects (way in hdr range).
                    // so AA works in linear space, but still with gamma luma, as a light tradeoff to supress artefacts.

                    // create a 16 bits target for FXAA:

                    // render range compression & perceptual luma to alpha channel:
                    rangeCompress.SetInput(currentInput);
                    rangeCompress.SetOutput(aaSurface);
                    rangeCompress.Draw(context);

                    Antialiasing.SetInput(0, aaSurface);
                    Antialiasing.SetOutput(currentInput);
                    Antialiasing.Draw(context);

                    // reverse tone LDR to HDR:
                    rangeDecompress.SetInput(currentInput);
                    rangeDecompress.SetOutput(aaSurface);
                    rangeDecompress.Draw(context);
                }
                else
                {
                    Antialiasing.SetInput(0, currentInput);
                    Antialiasing.SetOutput(aaSurface);
                    Antialiasing.Draw(context);
                }

                currentInput = aaSurface;
            }

            if (AmbientOcclusion.Enabled && inputDepthTexture != null)
            {
                // Ambient Occlusion
                var aoOutput = NewScopedRenderTarget2D(input.Width, input.Height, input.Format);
                AmbientOcclusion.SetColorDepthInput(currentInput, inputDepthTexture);
                AmbientOcclusion.SetOutput(aoOutput);
                AmbientOcclusion.Draw(context);
                currentInput = aoOutput;
            }

            if (LocalReflections.Enabled && inputDepthTexture != null)
            {
                var normalsBuffer = GetInput(2);
                var specularRoughnessBuffer = GetInput(3);

                if (normalsBuffer != null && specularRoughnessBuffer != null)
                {
                    // Local reflections
                    var rlrOutput = NewScopedRenderTarget2D(input.Width, input.Height, input.Format);
                    LocalReflections.SetInputSurfaces(currentInput, inputDepthTexture, normalsBuffer, specularRoughnessBuffer);
                    LocalReflections.SetOutput(rlrOutput);
                    LocalReflections.Draw(context);
                    currentInput = rlrOutput;
                }
            }

            if (DepthOfField.Enabled && inputDepthTexture != null)
            {
                // DoF
                var dofOutput = NewScopedRenderTarget2D(input.Width, input.Height, input.Format);
                DepthOfField.SetColorDepthInput(currentInput, inputDepthTexture);
                DepthOfField.SetOutput(dofOutput);
                DepthOfField.Draw(context);
                currentInput = dofOutput;
            }

            if (Fog.Enabled && inputDepthTexture != null)
            {
                // Fog
                var fogOutput = NewScopedRenderTarget2D(input.Width, input.Height, input.Format);
                Fog.SetColorDepthInput(currentInput, inputDepthTexture, context.RenderContext.RenderView.NearClipPlane, context.RenderContext.RenderView.FarClipPlane);
                Fog.SetOutput(fogOutput);
                Fog.Draw(context);
                currentInput = fogOutput;
            }

            // Luminance pass (only if tone mapping is enabled)
            // TODO: This is not super pluggable to have this kind of dependencies. Check how to improve this
            var toneMap = colorTransformsGroup.Transforms.Get<ToneMap>();
            if (colorTransformsGroup.Enabled && toneMap != null && toneMap.Enabled)
            {
                Texture luminanceTexture = null;
                if (toneMap.UseLocalLuminance)
                {
                    const int localLuminanceDownScale = 3;

                    // The luminance chain uses power-of-two intermediate targets, so it expects to output to one as well
                    var lumWidth = Math.Min(MathUtil.NextPowerOfTwo(currentInput.Size.Width), MathUtil.NextPowerOfTwo(currentInput.Size.Height));
                    lumWidth = Math.Max(1, lumWidth / 2);

                    var lumSize = new Size3(lumWidth, lumWidth, 1).Down2(localLuminanceDownScale);
                    luminanceTexture = NewScopedRenderTarget2D(lumSize.Width, lumSize.Height, PixelFormat.R16_Float, 1);

                    luminanceEffect.SetOutput(luminanceTexture);
                }

                luminanceEffect.EnableLocalLuminanceCalculation = toneMap.UseLocalLuminance;
                luminanceEffect.SetInput(currentInput);
                luminanceEffect.Draw(context);

                // Set this parameter that will be used by the tone mapping
                colorTransformsGroup.Parameters.Set(LuminanceEffect.LuminanceResult, new LuminanceResult(luminanceEffect.AverageLuminance, luminanceTexture));
            }

            if (BrightFilter.Enabled && (Bloom.Enabled || LightStreak.Enabled || LensFlare.Enabled))
            {
                Texture brightTexture = NewScopedRenderTarget2D(currentInput.Width, currentInput.Height, currentInput.Format, 1);
                // Bright filter pass

                BrightFilter.SetInput(currentInput);
                BrightFilter.SetOutput(brightTexture);
                BrightFilter.Draw(context);

                // Bloom pass
                if (Bloom.Enabled)
                {
                    Bloom.SetInput(brightTexture);
                    Bloom.SetOutput(currentInput);
                    Bloom.Draw(context);
                }

                // Light streak pass
                if (LightStreak.Enabled)
                {
                    LightStreak.SetInput(brightTexture);
                    LightStreak.SetOutput(currentInput);
                    LightStreak.Draw(context);
                }

                // Lens flare pass
                if (LensFlare.Enabled)
                {
                    LensFlare.SetInput(brightTexture);
                    LensFlare.SetOutput(currentInput);
                    LensFlare.Draw(context);
                }
            }

            bool aaLast = needAA && !aaFirst;
            var toneOutput = aaLast ? NewScopedRenderTarget2D(input.Width, input.Height, input.Format) : output;

            // When FXAA is enabled we need to detect whether the ColorTransformGroup should output the Luminance into the alpha or not
            var luminanceToChannelTransform = colorTransformsGroup.PostTransforms.Get<LuminanceToChannelTransform>();
            if (fxaa != null)
            {
                if (luminanceToChannelTransform == null)
                {
                    luminanceToChannelTransform = new LuminanceToChannelTransform { ColorChannel = ColorChannel.A };
                    colorTransformsGroup.PostTransforms.Add(luminanceToChannelTransform);
                }

                // Only enabled when FXAA is enabled and InputLuminanceInAlpha is true
                luminanceToChannelTransform.Enabled = fxaa.Enabled && fxaa.InputLuminanceInAlpha;
            }
            else if (luminanceToChannelTransform != null)
            {
                luminanceToChannelTransform.Enabled = false;
            }
            
            // Color transform group pass (tonemap, color grading)
            var lastEffect = colorTransformsGroup.Enabled ? (ImageEffect)colorTransformsGroup : Scaler;
            lastEffect.SetInput(currentInput);
            lastEffect.SetOutput(toneOutput);
            lastEffect.Draw(context);

            // do AA here, last, if not already done.
            if (aaLast)
            {
                Antialiasing.SetInput(toneOutput);
                Antialiasing.SetOutput(output);
                Antialiasing.Draw(context);
            }
        }
    }
}<|MERGE_RESOLUTION|>--- conflicted
+++ resolved
@@ -38,11 +38,12 @@
         /// </summary>
         public PostProcessingEffects()
         {
-<<<<<<< HEAD
             Outline = new Outline
-=======
+            {
+                Enabled = false
+            };
+
             Fog = new Fog
->>>>>>> f06c63c8
             {
                 Enabled = false
             };
@@ -77,20 +78,18 @@
         public Guid Id { get; set; } = Guid.NewGuid();
 
         /// <summary>
-<<<<<<< HEAD
         /// Gets the outline effect.
         /// </summary>
         [DataMember(6)]
         [Category]
         public Outline Outline { get; private set; }
-=======
+
         /// Gets the fog effect.
         /// </summary>
         [DataMember(7)]
         [Category]
         public Fog Fog { get; private set; }
 
->>>>>>> f06c63c8
         /// <summary>
         /// Gets the ambient occlusion effect.
         /// </summary>
@@ -179,11 +178,8 @@
         /// </summary>
         public void DisableAll()
         {
-<<<<<<< HEAD
             Outline.Enabled = false;
-=======
             Fog.Enabled = false;
->>>>>>> f06c63c8
             AmbientOcclusion.Enabled = false;
             LocalReflections.Enabled = false;
             DepthOfField.Enabled = false;
@@ -209,11 +205,8 @@
         {
             base.InitializeCore();
 
-<<<<<<< HEAD
             Outline = ToLoadAndUnload(Outline);
-=======
             Fog = ToLoadAndUnload(Fog);
->>>>>>> f06c63c8
             AmbientOcclusion = ToLoadAndUnload(AmbientOcclusion);
             LocalReflections = ToLoadAndUnload(LocalReflections);
             DepthOfField = ToLoadAndUnload(DepthOfField);
