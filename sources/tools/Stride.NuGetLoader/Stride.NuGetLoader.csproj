--- conflicted
+++ resolved
@@ -4,11 +4,7 @@
 
   <PropertyGroup>
     <OutputType Condition="'$(OutputType)' == ''">Exe</OutputType>
-<<<<<<< HEAD
-    <TargetFramework>net6.0-windows</TargetFramework>
-=======
     <TargetFramework>net6.0-windows7.0</TargetFramework>
->>>>>>> f05c90bc
     <UseWpf>true</UseWpf>
     <UseWindowsForms>true</UseWindowsForms>
     <IntermediateOutputPath>obj\$(Configuration)\$(StrideApplicationName)</IntermediateOutputPath>
@@ -24,12 +20,8 @@
   <ItemGroup>
     <PackageReference Include="NuGet.PackageManagement" Version="6.0.0-preview.3" />
     <PackageReference Include="NuGet.Resolver" Version="6.0.0-preview.3" />
-<<<<<<< HEAD
 		<PackageReference Include="NuGet.Commands" Version="6.0.0-preview.3" />
 		<PackageReference Include="Newtonsoft.Json" Version="13.0.1" />
-=======
-    <PackageReference Include="NuGet.Commands" Version="6.0.0-preview.3" />
->>>>>>> f05c90bc
   </ItemGroup>
 
   <ItemGroup>
